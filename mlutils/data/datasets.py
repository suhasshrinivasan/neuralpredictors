--- conflicted
+++ resolved
@@ -2,10 +2,7 @@
 from torch.utils.data import Dataset
 from collections import namedtuple
 import numpy as np
-<<<<<<< HEAD
-from .transforms import MovieTransform, StaticTransform, Invertible
-=======
->>>>>>> e2f01a52
+from .transforms import MovieTransform, Invertible
 
 
 class AttributeHandler:
